// ---------------------------------------------------------
// This file was generated by parol.
// It is not intended for manual editing and changes will be
// lost after next build.
// ---------------------------------------------------------

use parol_runtime::lr_parser::{LR1State, LRAction, LRParseTable, LRParser, LRProduction};
use parol_runtime::once_cell::sync::Lazy;
use parol_runtime::parser::parse_tree_type::SynTreeNode;
#[allow(unused_imports)]
use parol_runtime::parser::{ParseType, Production, Trans};
use parol_runtime::{ParolError, ParseTree, TerminalIndex};
use parol_runtime::{ScannerConfig, TokenStream, Tokenizer};
use std::path::Path;

use crate::scanner_states_grammar::ScannerStatesGrammar;
use crate::scanner_states_grammar_trait::ScannerStatesGrammarAuto;

use parol_runtime::lexer::tokenizer::{
    ERROR_TOKEN, NEW_LINE_TOKEN, UNMATCHABLE_TOKEN, WHITESPACE_TOKEN,
};

pub const TERMINALS: &[(&str, Option<(bool, &str)>); 11] = &[
    /*  0 */ (UNMATCHABLE_TOKEN, None),
    /*  1 */ (UNMATCHABLE_TOKEN, None),
    /*  2 */ (UNMATCHABLE_TOKEN, None),
    /*  3 */ (UNMATCHABLE_TOKEN, None),
    /*  4 */ (UNMATCHABLE_TOKEN, None),
    /*  5 */ (r"[a-zA-Z_]\w*", None),
    /*  6 */ (r"\u{5c}[\u{22}\u{5c}bfnt]", None),
    /*  7 */ (r"\u{5c}[\s^\n\r]*\r?\n", None),
    /*  8 */ (r"[^\u{22}\u{5c}]+", None),
    /*  9 */ (r"\u{22}", None),
    /* 10 */ (ERROR_TOKEN, None),
];

pub const TERMINAL_NAMES: &[&str; 11] = &[
    /*  0 */ "EndOfInput",
    /*  1 */ "Newline",
    /*  2 */ "Whitespace",
    /*  3 */ "LineComment",
    /*  4 */ "BlockComment",
    /*  5 */ "Identifier",
    /*  6 */ "Escaped",
    /*  7 */ "EscapedLineEnd",
    /*  8 */ "NoneQuote",
    /*  9 */ "StringDelimiter",
    /* 10 */ "Error",
];

/* SCANNER_0: "INITIAL" */
const SCANNER_0: (&[&str; 5], &[TerminalIndex; 2]) = (
    &[
        /*  0 */ UNMATCHABLE_TOKEN,
        /*  1 */ NEW_LINE_TOKEN,
        /*  2 */ WHITESPACE_TOKEN,
        /*  3 */ r"//.*(\r\n|\r|\n)?",
        /*  4 */ r"/\*([.\r\n--*]|\*[^/])*\*/",
    ],
    &[5 /* Identifier */, 9 /* StringDelimiter */],
);

/* SCANNER_1: "String" */
const SCANNER_1: (&[&str; 5], &[TerminalIndex; 4]) = (
    &[
        /*  0 */ UNMATCHABLE_TOKEN,
        /*  1 */ UNMATCHABLE_TOKEN,
        /*  2 */ UNMATCHABLE_TOKEN,
        /*  3 */ UNMATCHABLE_TOKEN,
        /*  4 */ UNMATCHABLE_TOKEN,
    ],
    &[
        6, /* Escaped */
        7, /* EscapedLineEnd */
        8, /* NoneQuote */
        9, /* StringDelimiter */
    ],
);

pub const NON_TERMINALS: &[&str; 11] = &[
    /*  0 */ "Content",
    /*  1 */ "Escaped",
    /*  2 */ "EscapedLineEnd",
    /*  3 */ "Identifier",
    /*  4 */ "NoneQuote",
    /*  5 */ "Start",
    /*  6 */ "StartList",
    /*  7 */ "StringContent",
    /*  8 */ "StringContentList",
    /*  9 */ "StringDelimiter",
    /* 10 */ "StringElement",
];

static PARSE_TABLE: LRParseTable = LRParseTable {
    actions: &[
        /* 0 */ LRAction::Shift(2),
        /* 1 */ LRAction::Shift(3),
        /* 2 */ LRAction::Shift(10),
        /* 3 */ LRAction::Shift(11),
        /* 4 */ LRAction::Shift(12),
        /* 5 */ LRAction::Reduce(0 /* Content */, 3),
        /* 6 */ LRAction::Reduce(0 /* Content */, 4),
        /* 7 */ LRAction::Reduce(1 /* Escaped */, 13),
        /* 8 */ LRAction::Reduce(2 /* EscapedLineEnd */, 14),
        /* 9 */ LRAction::Reduce(3 /* Identifier */, 12),
        /* 10 */ LRAction::Reduce(4 /* NoneQuote */, 15),
        /* 11 */ LRAction::Reduce(6 /* StartList */, 1),
        /* 12 */ LRAction::Reduce(6 /* StartList */, 2),
        /* 13 */ LRAction::Reduce(7 /* StringContent */, 5),
        /* 14 */ LRAction::Reduce(8 /* StringContentList */, 6),
        /* 15 */ LRAction::Reduce(8 /* StringContentList */, 7),
        /* 16 */ LRAction::Reduce(9 /* StringDelimiter */, 16),
        /* 17 */ LRAction::Reduce(10 /* StringElement */, 9),
        /* 18 */ LRAction::Reduce(10 /* StringElement */, 10),
        /* 19 */ LRAction::Reduce(10 /* StringElement */, 11),
        /* 20 */ LRAction::Accept,
    ],
    states: &[
        // State 0
        LR1State {
            actions: &[
                (0, 12), /* '<$>' => LRAction::Reduce(StartList, 2) */
                (5, 12), /* '[a-zA-Z_]\w*' => LRAction::Reduce(StartList, 2) */
                (9, 12), /* '\u{22}' => LRAction::Reduce(StartList, 2) */
            ],
            gotos: &[(6, 1) /* StartList => 1 */],
        },
        // State 1
        LR1State {
            actions: &[
                (0, 20), /* '<$>' => LRAction::Accept */
                (5, 0),  /* '[a-zA-Z_]\w*' => LRAction::Shift(2) */
                (9, 1),  /* '\u{22}' => LRAction::Shift(3) */
            ],
            gotos: &[
                (0, 4), /* Content => 4 */
                (3, 5), /* Identifier => 5 */
                (9, 6), /* StringDelimiter => 6 */
            ],
        },
        // State 2
        LR1State {
            actions: &[
                (0, 9), /* '<$>' => LRAction::Reduce(Identifier, 12) */
                (5, 9), /* '[a-zA-Z_]\w*' => LRAction::Reduce(Identifier, 12) */
                (9, 9), /* '\u{22}' => LRAction::Reduce(Identifier, 12) */
            ],
            gotos: &[],
        },
        // State 3
        LR1State {
            actions: &[
                (0, 16), /* '<$>' => LRAction::Reduce(StringDelimiter, 16) */
                (5, 16), /* '[a-zA-Z_]\w*' => LRAction::Reduce(StringDelimiter, 16) */
                (6, 16), /* '\u{5c}[\u{22}\u{5c}bfnt]' => LRAction::Reduce(StringDelimiter, 16) */
                (7, 16), /* '\u{5c}[\s^\n\r]*\r?\n' => LRAction::Reduce(StringDelimiter, 16) */
                (8, 16), /* '[^\u{22}\u{5c}]+' => LRAction::Reduce(StringDelimiter, 16) */
                (9, 16), /* '\u{22}' => LRAction::Reduce(StringDelimiter, 16) */
            ],
            gotos: &[],
        },
        // State 4
        LR1State {
            actions: &[
                (0, 11), /* '<$>' => LRAction::Reduce(StartList, 1) */
                (5, 11), /* '[a-zA-Z_]\w*' => LRAction::Reduce(StartList, 1) */
                (9, 11), /* '\u{22}' => LRAction::Reduce(StartList, 1) */
            ],
            gotos: &[],
        },
        // State 5
        LR1State {
            actions: &[
                (0, 5), /* '<$>' => LRAction::Reduce(Content, 3) */
                (5, 5), /* '[a-zA-Z_]\w*' => LRAction::Reduce(Content, 3) */
                (9, 5), /* '\u{22}' => LRAction::Reduce(Content, 3) */
            ],
            gotos: &[],
        },
        // State 6
        LR1State {
            actions: &[
                (6, 15), /* '\u{5c}[\u{22}\u{5c}bfnt]' => LRAction::Reduce(StringContentList, 7) */
                (7, 15), /* '\u{5c}[\s^\n\r]*\r?\n' => LRAction::Reduce(StringContentList, 7) */
                (8, 15), /* '[^\u{22}\u{5c}]+' => LRAction::Reduce(StringContentList, 7) */
                (9, 15), /* '\u{22}' => LRAction::Reduce(StringContentList, 7) */
            ],
            gotos: &[
                (7, 7), /* StringContent => 7 */
                (8, 8), /* StringContentList => 8 */
            ],
        },
        // State 7
        LR1State {
            actions: &[(9, 1) /* '\u{22}' => LRAction::Shift(3) */],
            gotos: &[(9, 9) /* StringDelimiter => 9 */],
        },
        // State 8
        LR1State {
            actions: &[
                (6, 2),  /* '\u{5c}[\u{22}\u{5c}bfnt]' => LRAction::Shift(10) */
                (7, 3),  /* '\u{5c}[\s^\n\r]*\r?\n' => LRAction::Shift(11) */
                (8, 4),  /* '[^\u{22}\u{5c}]+' => LRAction::Shift(12) */
                (9, 13), /* '\u{22}' => LRAction::Reduce(StringContent, 5) */
            ],
            gotos: &[
                (1, 13),  /* Escaped => 13 */
                (2, 14),  /* EscapedLineEnd => 14 */
                (4, 15),  /* NoneQuote => 15 */
                (10, 16), /* StringElement => 16 */
            ],
        },
        // State 9
        LR1State {
            actions: &[
                (0, 6), /* '<$>' => LRAction::Reduce(Content, 4) */
                (5, 6), /* '[a-zA-Z_]\w*' => LRAction::Reduce(Content, 4) */
                (9, 6), /* '\u{22}' => LRAction::Reduce(Content, 4) */
            ],
            gotos: &[],
        },
        // State 10
        LR1State {
            actions: &[
                (6, 7), /* '\u{5c}[\u{22}\u{5c}bfnt]' => LRAction::Reduce(Escaped, 13) */
                (7, 7), /* '\u{5c}[\s^\n\r]*\r?\n' => LRAction::Reduce(Escaped, 13) */
                (8, 7), /* '[^\u{22}\u{5c}]+' => LRAction::Reduce(Escaped, 13) */
                (9, 7), /* '\u{22}' => LRAction::Reduce(Escaped, 13) */
            ],
            gotos: &[],
        },
        // State 11
        LR1State {
            actions: &[
                (6, 8), /* '\u{5c}[\u{22}\u{5c}bfnt]' => LRAction::Reduce(EscapedLineEnd, 14) */
                (7, 8), /* '\u{5c}[\s^\n\r]*\r?\n' => LRAction::Reduce(EscapedLineEnd, 14) */
                (8, 8), /* '[^\u{22}\u{5c}]+' => LRAction::Reduce(EscapedLineEnd, 14) */
                (9, 8), /* '\u{22}' => LRAction::Reduce(EscapedLineEnd, 14) */
            ],
            gotos: &[],
        },
        // State 12
        LR1State {
            actions: &[
                (6, 10), /* '\u{5c}[\u{22}\u{5c}bfnt]' => LRAction::Reduce(NoneQuote, 15) */
                (7, 10), /* '\u{5c}[\s^\n\r]*\r?\n' => LRAction::Reduce(NoneQuote, 15) */
                (8, 10), /* '[^\u{22}\u{5c}]+' => LRAction::Reduce(NoneQuote, 15) */
                (9, 10), /* '\u{22}' => LRAction::Reduce(NoneQuote, 15) */
            ],
            gotos: &[],
        },
        // State 13
        LR1State {
            actions: &[
                (6, 17), /* '\u{5c}[\u{22}\u{5c}bfnt]' => LRAction::Reduce(StringElement, 9) */
                (7, 17), /* '\u{5c}[\s^\n\r]*\r?\n' => LRAction::Reduce(StringElement, 9) */
                (8, 17), /* '[^\u{22}\u{5c}]+' => LRAction::Reduce(StringElement, 9) */
                (9, 17), /* '\u{22}' => LRAction::Reduce(StringElement, 9) */
            ],
            gotos: &[],
        },
        // State 14
        LR1State {
            actions: &[
                (6, 18), /* '\u{5c}[\u{22}\u{5c}bfnt]' => LRAction::Reduce(StringElement, 10) */
                (7, 18), /* '\u{5c}[\s^\n\r]*\r?\n' => LRAction::Reduce(StringElement, 10) */
                (8, 18), /* '[^\u{22}\u{5c}]+' => LRAction::Reduce(StringElement, 10) */
                (9, 18), /* '\u{22}' => LRAction::Reduce(StringElement, 10) */
            ],
            gotos: &[],
        },
        // State 15
        LR1State {
            actions: &[
                (6, 19), /* '\u{5c}[\u{22}\u{5c}bfnt]' => LRAction::Reduce(StringElement, 11) */
                (7, 19), /* '\u{5c}[\s^\n\r]*\r?\n' => LRAction::Reduce(StringElement, 11) */
                (8, 19), /* '[^\u{22}\u{5c}]+' => LRAction::Reduce(StringElement, 11) */
                (9, 19), /* '\u{22}' => LRAction::Reduce(StringElement, 11) */
            ],
            gotos: &[],
        },
        // State 16
        LR1State {
            actions: &[
                (6, 14), /* '\u{5c}[\u{22}\u{5c}bfnt]' => LRAction::Reduce(StringContentList, 6) */
                (7, 14), /* '\u{5c}[\s^\n\r]*\r?\n' => LRAction::Reduce(StringContentList, 6) */
                (8, 14), /* '[^\u{22}\u{5c}]+' => LRAction::Reduce(StringContentList, 6) */
                (9, 14), /* '\u{22}' => LRAction::Reduce(StringContentList, 6) */
            ],
            gotos: &[],
        },
    ],
};

pub const PRODUCTIONS: &[LRProduction; 17] = &[
    // 0 - Start: StartList /* Vec */;
    LRProduction { lhs: 5, len: 1 },
    // 1 - StartList: StartList Content;
    LRProduction { lhs: 6, len: 2 },
    // 2 - StartList: ;
    LRProduction { lhs: 6, len: 0 },
    // 3 - Content: Identifier;
    LRProduction { lhs: 0, len: 1 },
    // 4 - Content: StringDelimiter StringContent StringDelimiter;
    LRProduction { lhs: 0, len: 3 },
    // 5 - StringContent: StringContentList /* Vec */;
    LRProduction { lhs: 7, len: 1 },
    // 6 - StringContentList: StringContentList StringElement;
    LRProduction { lhs: 8, len: 2 },
    // 7 - StringContentList: ;
    LRProduction { lhs: 8, len: 0 },
    // 8 - StringContent: ;
    LRProduction { lhs: 7, len: 0 },
    // 9 - StringElement: Escaped;
    LRProduction { lhs: 10, len: 1 },
    // 10 - StringElement: EscapedLineEnd;
    LRProduction { lhs: 10, len: 1 },
    // 11 - StringElement: NoneQuote;
    LRProduction { lhs: 10, len: 1 },
    // 12 - Identifier: "[a-zA-Z_]\w*";
    LRProduction { lhs: 3, len: 1 },
    // 13 - Escaped: "\u{5c}[\u{22}\u{5c}bfnt]";
    LRProduction { lhs: 1, len: 1 },
    // 14 - EscapedLineEnd: "\u{5c}[\s^\n\r]*\r?\n";
    LRProduction { lhs: 2, len: 1 },
    // 15 - NoneQuote: "[^\u{22}\u{5c}]+";
    LRProduction { lhs: 4, len: 1 },
    // 16 - StringDelimiter: "\u{22}";
    LRProduction { lhs: 9, len: 1 },
];

static SCANNERS: Lazy<Vec<ScannerConfig>> = Lazy::new(|| {
    vec![
        ScannerConfig::new(
            "INITIAL",
            Tokenizer::build(TERMINALS, SCANNER_0.0, SCANNER_0.1).unwrap(),
            &[(9 /* StringDelimiter */, 1 /* String */)],
        ),
        ScannerConfig::new(
            "String",
            Tokenizer::build(TERMINALS, SCANNER_1.0, SCANNER_1.1).unwrap(),
            &[(9 /* StringDelimiter */, 0 /* INITIAL */)],
        ),
    ]
});

pub fn parse<'t, T>(
    input: &'t str,
    file_name: T,
    user_actions: &mut ScannerStatesGrammar<'t>,
) -> Result<ParseTree, ParolError>
where
    T: AsRef<Path>,
{
    let mut lr_parser = LRParser::new(5, &PARSE_TABLE, PRODUCTIONS, TERMINAL_NAMES, NON_TERMINALS);
    lr_parser.trim_parse_tree();

    // Initialize wrapper
    let mut user_actions = ScannerStatesGrammarAuto::new(user_actions);
    lr_parser.parse(
        TokenStream::new(input, file_name, &SCANNERS, 1).unwrap(),
        &mut user_actions,
    )
}
#[allow(dead_code)]
<<<<<<< HEAD
pub fn parse2<'t, T: SynTreeNode<'t>>(
=======
pub fn parse_as<'t, T: SynTreeNode<'t>>(
>>>>>>> 3b549b5b
    input: &'t str,
    file_name: impl AsRef<Path>,
    user_actions: &mut ScannerStatesGrammar<'t>,
) -> Result<ParseTree<T>, ParolError> {
    let mut lr_parser = LRParser::new(5, &PARSE_TABLE, PRODUCTIONS, TERMINAL_NAMES, NON_TERMINALS);
    lr_parser.trim_parse_tree();

    // Initialize wrapper
    let mut user_actions = ScannerStatesGrammarAuto::new(user_actions);
    lr_parser.parse::<T>(
        TokenStream::new(input, file_name, &SCANNERS, 1).unwrap(),
        &mut user_actions,
    )
}<|MERGE_RESOLUTION|>--- conflicted
+++ resolved
@@ -363,11 +363,7 @@
     )
 }
 #[allow(dead_code)]
-<<<<<<< HEAD
-pub fn parse2<'t, T: SynTreeNode<'t>>(
-=======
 pub fn parse_as<'t, T: SynTreeNode<'t>>(
->>>>>>> 3b549b5b
     input: &'t str,
     file_name: impl AsRef<Path>,
     user_actions: &mut ScannerStatesGrammar<'t>,
