<<<<<<< HEAD
use crate::{ScannerIndex, TerminalIndex, Tokenizer};
=======
use scnr::ScannerMode;

use crate::{TerminalIndex, Tokenizer};
>>>>>>> dc3e8904

/// Scanner configuration fed into a TokenStream

#[derive(Debug)]

pub struct ScannerConfig {
    /// Name of the scanner configuration, i.e. the scanner state or mode
    pub name: &'static str,
    /// The customized tokenizer for this scanner configuration
    pub tokenizer: Tokenizer,
    /// The mapping of token types to new scanner configurations
    /// The entries are tuples of the terminal index and the new scanner configuration index and are
    /// sorted by terminal index.
    pub transitions: &'static [(TerminalIndex, ScannerIndex)],
}

impl ScannerConfig {
    /// Create a new scanner configuration
    pub fn new(
        name: &'static str,
        tokenizer: Tokenizer,
        transitions: &'static [(TerminalIndex, ScannerIndex)],
    ) -> Self {
        Self {
            name,
            tokenizer,
            transitions,
        }
    }

    /// Check if the scanner configuration has a transition on the given terminal index
    pub fn has_transition(&self, terminal_index: TerminalIndex) -> Option<ScannerIndex> {
        self.transitions
            .iter()
            .find(|(term, _)| *term == terminal_index)
            .map(|(_, scanner)| *scanner)
    }
}

impl From<&ScannerConfig> for ScannerMode {
    fn from(config: &ScannerConfig) -> Self {
        ScannerMode::new(
            config.name,
            config
                .tokenizer
                .patterns
                .iter()
                .map(|(p, t)| (p.clone(), (*t).into())),
            config.transitions.iter().map(|(t, m)| (*t as usize, *m)),
        )
    }
}<|MERGE_RESOLUTION|>--- conflicted
+++ resolved
@@ -1,15 +1,10 @@
-<<<<<<< HEAD
-use crate::{ScannerIndex, TerminalIndex, Tokenizer};
-=======
 use scnr::ScannerMode;
 
-use crate::{TerminalIndex, Tokenizer};
->>>>>>> dc3e8904
+use crate::{ScannerIndex, TerminalIndex, Tokenizer};
 
 /// Scanner configuration fed into a TokenStream
 
 #[derive(Debug)]
-
 pub struct ScannerConfig {
     /// Name of the scanner configuration, i.e. the scanner state or mode
     pub name: &'static str,
