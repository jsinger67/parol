--- conflicted
+++ resolved
@@ -387,11 +387,7 @@
         })?;
         f.write_fmt(ume::ume! {
             #[allow(dead_code)]
-<<<<<<< HEAD
-            pub fn parse2<'t, T: SynTreeNode<'t>>(
-=======
             pub fn parse_as<'t, T: SynTreeNode<'t>>(
->>>>>>> 3b549b5b
                 input: &'t str,
                 file_name: impl AsRef<Path>,
                 user_actions: #user_actions,
@@ -542,11 +538,7 @@
         })?;
         f.write_fmt(ume::ume! {
             #[allow(dead_code)]
-<<<<<<< HEAD
-            pub fn parse2<'t, T: SynTreeNode<'t>>(
-=======
             pub fn parse_as<'t, T: SynTreeNode<'t>>(
->>>>>>> 3b549b5b
                 input: &'t str,
                 file_name: impl AsRef<Path>,
                 user_actions: #user_actions,
